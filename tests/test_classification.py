--- conflicted
+++ resolved
@@ -79,14 +79,13 @@
                 sklearn.metrics.accuracy_score(predictions, Y_test))
             scores = auto.predict_proba(X_test)
 
-<<<<<<< HEAD
     def test_repr(self):
         cs = ParamSklearnClassifier.get_hyperparameter_search_space()
         default = cs.get_default_configuration()
         representation = repr(ParamSklearnClassifier(default))
         cls = eval(representation)
         self.assertIsInstance(cls, ParamSklearnClassifier)
-=======
+
     def test_multilabel(self):
         # Use a limit of ~4GiB
         limit = 4000 * 1024 * 1024
@@ -164,7 +163,6 @@
                     raise e
             except MemoryError as e:
                 continue
->>>>>>> 17a84b91
 
     def test_configurations(self):
         # Use a limit of ~4GiB
