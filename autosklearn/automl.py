# -*- encoding: utf-8 -*-
from __future__ import print_function

from collections import defaultdict
import hashlib
import io
import os


from ConfigSpace.io import pcs
import numpy as np
import numpy.ma as ma
import scipy.stats
from sklearn.base import BaseEstimator
from smac.tae.execute_ta_run import StatusType
from sklearn.grid_search import _CVScoreTuple

from autosklearn.constants import *
from autosklearn.data.data_manager_factory import get_data_manager
from autosklearn.data.competition_data_manager import CompetitionDataManager
from autosklearn.data.xy_data_manager import XYDataManager
from autosklearn.evaluation import resampling, ExecuteTaFuncWithQueue
from autosklearn.evaluation import calculate_score
from autosklearn.util import StopWatch, get_logger, setup_logger, \
    pipeline
from autosklearn.ensemble_builder import EnsembleBuilder
from autosklearn.smbo import AutoMLSMBO
from autosklearn.util.hash import hash_numpy_array


class AutoML(BaseEstimator):

    def __init__(self,
                 backend,
                 time_left_for_this_task,
                 per_run_time_limit,
                 log_dir=None,
                 initial_configurations_via_metalearning=25,
                 ensemble_size=1,
                 ensemble_nbest=1,
                 seed=1,
                 ml_memory_limit=3000,
                 metadata_directory=None,
                 keep_models=True,
                 debug_mode=False,
                 include_estimators=None,
                 include_preprocessors=None,
                 resampling_strategy='holdout-iterative-fit',
                 resampling_strategy_arguments=None,
                 delete_tmp_folder_after_terminate=False,
                 delete_output_folder_after_terminate=False,
                 shared_mode=False,
                 precision=32,
                 max_iter_smac=None,
                 acquisition_function='EI'):
        super(AutoML, self).__init__()
        self._backend = backend
        #self._tmp_dir = tmp_dir
        #self._output_dir = output_dir
        self._time_for_task = time_left_for_this_task
        self._per_run_time_limit = per_run_time_limit
        #self._log_dir = log_dir if log_dir is not None else self._tmp_dir
        self._initial_configurations_via_metalearning = \
            initial_configurations_via_metalearning
        self._ensemble_size = ensemble_size
        self._ensemble_nbest = ensemble_nbest
        self._seed = seed
        self._ml_memory_limit = ml_memory_limit
        self._data_memory_limit = None
        self._metadata_directory = metadata_directory
        self._keep_models = keep_models
        self._include_estimators = include_estimators
        self._include_preprocessors = include_preprocessors
        self._resampling_strategy = resampling_strategy
        self._resampling_strategy_arguments = resampling_strategy_arguments \
            if resampling_strategy_arguments is not None else {}
        self._max_iter_smac = max_iter_smac
        #self.delete_tmp_folder_after_terminate = \
        #    delete_tmp_folder_after_terminate
        #self.delete_output_folder_after_terminate = \
        #    delete_output_folder_after_terminate
        self._shared_mode = shared_mode
        self.precision = precision
        self.acquisition_function = acquisition_function

        self._datamanager = None
        self._dataset_name = None
        self._stopwatch = StopWatch()
        self._logger = None
        self._task = None
        self._metric = None
        self._label_num = None
        self._parser = None
        self.models_ = None
        self.ensemble_ = None
        self._can_predict = False

        self._debug_mode = debug_mode

        if not isinstance(self._time_for_task, int):
            raise ValueError("time_left_for_this_task not of type integer, "
                             "but %s" % str(type(self._time_for_task)))
        if not isinstance(self._per_run_time_limit, int):
            raise ValueError("per_run_time_limit not of type integer, but %s" %
                             str(type(self._per_run_time_limit)))

        # After assignging and checking variables...
        #self._backend = Backend(self._output_dir, self._tmp_dir)

    def start_automl(self, parser):
        self._parser = parser
        self.start()

    def start(self):
        if self._parser is None:
            raise ValueError('You must invoke start() only via start_automl()')
        super(AutoML, self).start()

    def run(self):
        if self._parser is None:
            raise ValueError('You must invoke run() only via start_automl()')
        self._backend.save_start_time(self._seed)
        self._stopwatch = StopWatch()
        datamanager = get_data_manager(namespace=self._parser)
        self._stopwatch.start_task(datamanager.name)

        self._logger = self._get_logger(datamanager.name)

        self._datamanager = datamanager
        self._dataset_name = datamanager.name
        self._fit(self._datamanager)

    def fit(self, X, y,
            task=MULTICLASS_CLASSIFICATION,
            metric='acc_metric',
            feat_type=None,
            dataset_name=None):
        if not self._shared_mode:
            self._backend.context.delete_directories()
        else:
            # If this fails, it's likely that this is the first call to get
            # the data manager
            try:
                D = self._backend.load_datamanager()
                dataset_name = D.name
            except IOError:
                pass

        self._backend.context.create_directories()

        if dataset_name is None:
            dataset_name = hash_numpy_array(X)

        self._backend.save_start_time(self._seed)
        self._stopwatch = StopWatch()
        self._dataset_name = dataset_name
        self._stopwatch.start_task(self._dataset_name)

        self._logger = self._get_logger(dataset_name)

        if isinstance(metric, str):
            metric = STRING_TO_METRIC[metric]

        if feat_type is not None and len(feat_type) != X.shape[1]:
            raise ValueError('Array feat_type does not have same number of '
                             'variables as X has features. %d vs %d.' %
                             (len(feat_type), X.shape[1]))
        if feat_type is not None and not all([isinstance(f, str)
                                              for f in feat_type]):
            raise ValueError('Array feat_type must only contain strings.')
        if feat_type is not None:
            for ft in feat_type:
                if ft.lower() not in ['categorical', 'numerical']:
                    raise ValueError('Only `Categorical` and `Numerical` are '
                                     'valid feature types, you passed `%s`' % ft)

        self._data_memory_limit = None
        loaded_data_manager = XYDataManager(X, y,
                                            task=task,
                                            metric=metric,
                                            feat_type=feat_type,
                                            dataset_name=dataset_name,
                                            encode_labels=False)

        return self._fit(loaded_data_manager)

    def fit_automl_dataset(self, dataset):
        self._stopwatch = StopWatch()
        self._backend.save_start_time(self._seed)

        name = os.path.basename(dataset)
        self._stopwatch.start_task(name)
        self._start_task(self._stopwatch, name)
        self._dataset_name = name

        self._logger = self._get_logger(name)
        self._logger.debug('======== Reading and converting data ==========')
        # Encoding the labels will be done after the metafeature calculation!
        self._data_memory_limit = float(self._ml_memory_limit) / 3
        loaded_data_manager = CompetitionDataManager(
            dataset, encode_labels=False,
            max_memory_in_mb=self._data_memory_limit)
        loaded_data_manager_str = str(loaded_data_manager).split('\n')
        for part in loaded_data_manager_str:
            self._logger.debug(part)

        return self._fit(loaded_data_manager)

    def _get_logger(self, name):
        logger_name = 'AutoML(%d):%s' % (self._seed, name)
        setup_logger(os.path.join(self._backend.temporary_directory, '%s.log' % str(logger_name)))
        return get_logger(logger_name)

    @staticmethod
    def _start_task(watcher, task_name):
        watcher.start_task(task_name)

    @staticmethod
    def _stop_task(watcher, task_name):
        watcher.stop_task(task_name)

    @staticmethod
    def _print_load_time(basename, time_left_for_this_task,
                         time_for_load_data, logger):

        time_left_after_reading = max(
            0, time_left_for_this_task - time_for_load_data)
        logger.info('Remaining time after reading %s %5.2f sec' %
                    (basename, time_left_after_reading))
        return time_for_load_data

    def _do_dummy_prediction(self, datamanager, num_run):

        self._logger.info("Starting to create dummy predictions.")
        # time_limit = int(self._time_for_task / 6.)
        memory_limit = int(self._ml_memory_limit)
        ta = ExecuteTaFuncWithQueue(backend=self._backend,
                                    autosklearn_seed=self._seed,
                                    resampling_strategy=self._resampling_strategy,
                                    initial_num_run=num_run,
                                    logger=self._logger,
                                    **self._resampling_strategy_arguments)

        status, cost, runtime, additional_info = \
            ta.run(1, cutoff=self._time_for_task, memory_limit=memory_limit)
        if status == StatusType.SUCCESS:
            self._logger.info("Finished creating dummy predictions.")
        else:
            self._logger.error('Error creating dummy predictions:%s ',
                               additional_info)

        #status, cost, runtime, additional_info = \
        #    ta.run(2, cutoff=time_limit, memory_limit=memory_limit)
        #if status == StatusType.SUCCESS:
        #    self._logger.info("Finished creating dummy prediction 2/2.")
        #else:
        #    self._logger.error('Error creating dummy prediction 2/2 %s',
        #                       additional_info)

        return ta.num_run

    def _fit(self, datamanager):
        # Reset learnt stuff
        self.models_ = None
        self.ensemble_ = None

        # Check arguments prior to doing anything!
        if self._resampling_strategy not in ['holdout', 'holdout-iterative-fit',
                                             'cv', 'nested-cv', 'partial-cv']:
            raise ValueError('Illegal resampling strategy: %s' %
                             self._resampling_strategy)
        if self._resampling_strategy == 'partial-cv' and \
                self._ensemble_size != 0:
            raise ValueError("Resampling strategy partial-cv cannot be used "
                             "together with ensembles.")

        acquisition_functions = ['EI', 'EIPS']
        if self.acquisition_function not in acquisition_functions:
            raise ValueError('Illegal acquisition %s: Must be one of %s.' %
                             (self.acquisition_function, acquisition_functions))

        self._backend._make_internals_directory()
        if self._keep_models:
            try:
                os.mkdir(self._backend.get_model_dir())
            except OSError:
                if not self._shared_mode:
                    raise

        self._metric = datamanager.info['metric']
        self._task = datamanager.info['task']
        self._label_num = datamanager.info['label_num']

        # == Pickle the data manager to speed up loading
        data_manager_path = self._backend.save_datamanager(datamanager)

        self._save_ensemble_data(
            datamanager.data['X_train'],
            datamanager.data['Y_train'])

        time_for_load_data = self._stopwatch.wall_elapsed(self._dataset_name)

        if self._debug_mode:
            self._print_load_time(
                self._dataset_name,
                self._time_for_task,
                time_for_load_data,
                self._logger)

        # == Perform dummy predictions
        num_run = 1
        #if self._resampling_strategy in ['holdout', 'holdout-iterative-fit']:
        num_run = self._do_dummy_prediction(datamanager, num_run)

        # = Create a searchspace
        # Do this before One Hot Encoding to make sure that it creates a
        # search space for a dense classifier even if one hot encoding would
        # make it sparse (tradeoff; if one hot encoding would make it sparse,
        #  densifier and truncatedSVD would probably lead to a MemoryError,
        # like this we can't use some of the preprocessing methods in case
        # the data became sparse)
        self.configuration_space, configspace_path = self._create_search_space(
            self._backend.temporary_directory,
            self._backend,
            datamanager,
            self._include_estimators,
            self._include_preprocessors)

        # == RUN ensemble builder
        # Do this before calculating the meta-features to make sure that the
        # dummy predictions are actually included in the ensemble even if
        # calculating the meta-features takes very long
        ensemble_task_name = 'runEnsemble'
        self._stopwatch.start_task(ensemble_task_name)
        time_left_for_ensembles = max(0,self._time_for_task \
                                      - self._stopwatch.wall_elapsed(self._dataset_name))
        if self._logger:
            self._logger.info(
                'Start Ensemble with %5.2fsec time left' % time_left_for_ensembles)
        if time_left_for_ensembles <= 0:
            self._logger.warning("Not starting ensemble builder because there "
                                 "is no time left!")
            self._proc_ensemble = None
        else:
            self._proc_ensemble = self._get_ensemble_process(time_left_for_ensembles)
            if self._ensemble_size > 0:
                self._proc_ensemble.start()
            else:
                self._logger.info('Not starting ensemble builder because '
                                  'ensemble size is <= 0.')
        self._stopwatch.stop_task(ensemble_task_name)

        # kill the datamanager as it will be re-loaded anyways from sub processes
        try:
            del self._datamanager
        except Exception:
            pass
            
        # => RUN SMAC
        smac_task_name = 'runSMAC'
        self._stopwatch.start_task(smac_task_name)
        time_left_for_smac = max(0,
            self._time_for_task - self._stopwatch.wall_elapsed(
            self._dataset_name))

        if self._logger:
            self._logger.info(
                'Start SMAC with %5.2fsec time left' % time_left_for_smac)
        if time_left_for_smac <= 0:
            self._logger.warning("Not starting SMAC because there is no time "
                                 "left.")
            _proc_smac = None
        else:
            if self._per_run_time_limit is None or \
                    self._per_run_time_limit > time_left_for_smac:
                print('Time limit for a single run is higher than total time '
                      'limit. Capping the limit for a single run to the total '
                      'time given to SMAC (%f)' % time_left_for_smac)
                per_run_time_limit = time_left_for_smac
            else:
                per_run_time_limit = self._per_run_time_limit

            _proc_smac = AutoMLSMBO(config_space=self.configuration_space,
                                    dataset_name=self._dataset_name,
                                    backend=self._backend,
                                    total_walltime_limit=time_left_for_smac,
                                    func_eval_time_limit=per_run_time_limit,
                                    memory_limit=self._ml_memory_limit,
                                    data_memory_limit=self._data_memory_limit,
                                    watcher=self._stopwatch,
                                    start_num_run=num_run,
                                    num_metalearning_cfgs=self._initial_configurations_via_metalearning,
                                    config_file=configspace_path,
                                    smac_iters=self._max_iter_smac,
                                    seed=self._seed,
                                    metadata_directory=self._metadata_directory,
                                    resampling_strategy=self._resampling_strategy,
                                    resampling_strategy_args=self._resampling_strategy_arguments,
                                    acquisition_function=self.acquisition_function,
                                    shared_mode=self._shared_mode)
            self.runhistory_ = _proc_smac.run_smbo()

<<<<<<< HEAD
        # proc_ensemble is a subclass of multiprocessing and must be set to None
        # to allow pickling
        # TODO: find a way to circumvent the EnsembleBuilder being a subclass
        #  of multiprocessing.Process
=======
>>>>>>> 4c797893
        self._proc_ensemble = None
        self._load_models()

        return self

    def refit(self, X, y):
        if self._keep_models is not True:
            raise ValueError(
                "Predict can only be called if 'keep_models==True'")
        if self.models_ is None or len(self.models_) == 0 or \
                self.ensemble_ is None:
            self._load_models()

        random_state = np.random.RandomState(self._seed)
        for identifier in self.models_:
            if identifier in self.ensemble_.get_model_identifiers():
                model = self.models_[identifier]
                # this updates the model inplace, it can then later be used in
                # predict method

                # try to fit the model. If it fails, shuffle the data. This
                # could alleviate the problem in algorithms that depend on
                # the ordering of the data.
                for i in range(10):
                    try:
                        model.fit(X.copy(), y.copy())
                        break
                    except ValueError:
                        indices = list(range(X.shape[0]))
                        random_state.shuffle(indices)
                        X = X[indices]
                        y = y[indices]

        self._can_predict = True
        return self

    def predict(self, X):
        if self._keep_models is not True:
            raise ValueError(
                "Predict can only be called if 'keep_models==True'")
        if not self._can_predict and \
                self._resampling_strategy not in  \
                        ['holdout', 'holdout-iterative-fit']:
            raise NotImplementedError(
                'Predict is currently only implemented for resampling '
                'strategy holdout.')

        if self.models_ is None or len(self.models_) == 0 or \
                self.ensemble_ is None:
            self._load_models()

        all_predictions = []
        for identifier in self.ensemble_.get_model_identifiers():
            model = self.models_[identifier]

            X_ = X.copy()
            if self._task in REGRESSION_TASKS:
                prediction = model.predict(X_)
            else:
                prediction = model.predict_proba(X_)

            if len(prediction.shape) < 1 or len(X_.shape) < 1 or \
                    X_.shape[0] < 1 or prediction.shape[0] != X_.shape[0]:
                self._logger.warning("Prediction shape for model %s is %s "
                                     "while X_.shape is %s" %
                                     (model, str(prediction.shape),
                                      str(X_.shape)))
            all_predictions.append(prediction)

        if len(all_predictions) == 0:
            raise ValueError('Something went wrong generating the predictions. '
                             'The ensemble should consist of the following '
                             'models: %s, the following models were loaded: '
                             '%s' % (str(list(self.ensemble_indices_.keys())),
                                     str(list(self.models_.keys()))))

        predictions = self.ensemble_.predict(all_predictions)
        return predictions

    def fit_ensemble(self, y, task=None, metric=None, precision='32',
                     dataset_name=None, ensemble_nbest=None,
                     ensemble_size=None):
        if self._logger is None:
            self._logger = self._get_logger(dataset_name)

        self._proc_ensemble = self._get_ensemble_process(
            1, task, metric, precision, dataset_name, max_iterations=1,
            ensemble_nbest=ensemble_nbest, ensemble_size=ensemble_size)
        self._proc_ensemble.main()
        return self

    def _get_ensemble_process(self, time_left_for_ensembles,
                              task=None, metric=None, precision=None,
                              dataset_name=None, max_iterations=-1,
                              ensemble_nbest=None, ensemble_size=None):

        if task is None:
            task = self._task
        else:
            self._task = task

        if metric is None:
            metric = self._metric
        else:
            self._metric = metric

        if precision is None:
            precision = self.precision
        else:
            self.precision = precision

        if dataset_name is None:
            dataset_name = self._dataset_name
        else:
            self._dataset_name = dataset_name

        if ensemble_nbest is None:
            ensemble_nbest = self._ensemble_nbest
        else:
            self._ensemble_nbest = ensemble_nbest

        if ensemble_size is None:
            ensemble_size = self._ensemble_size
        else:
            self._ensemble_size = ensemble_size

        return EnsembleBuilder(backend=self._backend,
                               dataset_name=dataset_name,
                               task_type=task,
                               metric=metric,
                               limit=time_left_for_ensembles,
                               ensemble_size=ensemble_size,
                               ensemble_nbest=ensemble_nbest,
                               seed=self._seed,
                               shared_mode=self._shared_mode,
                               precision=precision,
                               max_iterations=max_iterations)

    def _load_models(self):
        if self._shared_mode:
            seed = -1
        else:
            seed = self._seed

        self.ensemble_ = self._backend.load_ensemble(seed)
        if self.ensemble_:
            identifiers = self.ensemble_.identifiers_
            self.models_ = self._backend.load_models_by_identifiers(identifiers)
        else:
            self.models_ = self._backend.load_all_models(seed)

        if len(self.models_) == 0:
            raise ValueError('No models fitted!')

    def score(self, X, y):
        # fix: Consider only index 1 of second dimension
        # Don't know if the reshaping should be done there or in calculate_score
        prediction = self.predict(X)
        return calculate_score(y, prediction, self._task,
                               self._metric, self._label_num,
                               logger=self._logger)

    @property
    def grid_scores_(self):
        grid_scores = list()

        scores_per_config = defaultdict(list)
        config_list = list()

        for run_key in self.runhistory_.data:
            run_value = self.runhistory_.data[run_key]

            config_id = run_key.config_id
            cost = run_value.cost

            if config_id not in config_list:
                config_list.append(config_id)

            scores_per_config[config_id].append(cost)

        for config_id in config_list:
            scores = [1 - score for score in scores_per_config[config_id]]
            mean_score = np.mean(scores)
            config = self.runhistory_.ids_config[config_id]

            grid_score = _CVScoreTuple(config.get_dictionary(), mean_score,
                                       scores)
            grid_scores.append(grid_score)

        return grid_scores

    @property
    def cv_results_(self):
        results = dict()

        # Missing in contrast to scikit-learn
        # splitX_test_score - auto-sklearn does not store the scores on a split
        #                     basis
        # std_test_score - auto-sklearn does not store the scores on a split
        #                  basis
        # splitX_train_score - auto-sklearn does not compute train scores, add
        #                      flag to compute the train scores
        # mean_train_score - auto-sklearn does not store the train scores
        # std_train_score - auto-sklearn does not store the train scores
        # std_fit_time - auto-sklearn does not store the fit times per split
        # mean_score_time - auto-sklearn does not store the score time
        # std_score_time - auto-sklearn does not store the score time
        # TODO: add those arguments

        parameter_dictionaries = dict()
        masks = dict()
        hp_names = []

        # Set up dictionary for parameter values
        for hp in self.configuration_space.get_hyperparameters():
            name = hp.name
            parameter_dictionaries[name] = []
            masks[name] = []
            hp_names.append(name)

        mean_test_score = []
        mean_fit_time = []
        params = []
        status = []
        for run_key in self.runhistory_.data:
            run_value = self.runhistory_.data[run_key]
            config_id = run_key.config_id
            config = self.runhistory_.ids_config[config_id]

            param_dict = config.get_dictionary()
            params.append(param_dict)
            mean_test_score.append(1 - run_value.cost)
            mean_fit_time.append(run_value.time)
            s = run_value.status
            if s == 1:
                status.append('Success')
            elif s == 2:
                status.append('Timeout')
            elif s == 3:
                status.append('Crash')
            elif s == 4:
                status.append('Abort')
            elif s == 5:
                status.append('Memout')
            else:
                status.append('Unknown')

            for hp_name in hp_names:
                if hp_name in param_dict:
                    hp_value = param_dict[hp_name]
                    mask_value = False
                else:
                    hp_value = np.NaN
                    mask_value = True

                parameter_dictionaries[hp_name].append(hp_value)
                masks[hp_name].append(mask_value)

        results['mean_test_score'] = np.array(mean_test_score)
        results['mean_fit_time'] = np.array(mean_fit_time)
        results['params'] = params
        results['rank_test_scores'] = scipy.stats.rankdata(1 - results['mean_test_score'],
                                                           method='min')
        results['status'] = status

        for hp_name in hp_names:
            masked_array = ma.MaskedArray(parameter_dictionaries[hp_name],
                                          masks[hp_name])
            results['param_%s' % hp_name] = masked_array

        return results

    def sprint_statistics(self):
        cv_results = self.cv_results_
        sio = io.StringIO()
        sio.write('auto-sklearn results:\n')
        sio.write('  Dataset name: %s\n' % self._dataset_name)
        sio.write('  Metric: %s\n' % METRIC_TO_STRING[self._metric])
        idx_best_run = np.argmax(cv_results['mean_test_score'])
        best_score = cv_results['mean_test_score'][idx_best_run]
        sio.write('  Best validation score: %f\n' % best_score)
        num_runs = len(cv_results['status'])
        sio.write('  Number of target algorithm runs: %d\n' % num_runs)
        num_success = sum([s == 'Success' for s in cv_results['status']])
        sio.write('  Number of successful target algorithm runs: %d\n' % num_success)
        num_crash = sum([s == 'Crash' for s in cv_results['status']])
        sio.write('  Number of crashed target algorithm runs: %d\n' % num_crash)
        num_timeout = sum([s == 'Timeout' for s in cv_results['status']])
        sio.write('  Number of target algorithms that exceeded the memory '
                  'limit: %d\n' % num_timeout)
        num_memout = sum([s == 'Memout' for s in cv_results['status']])
        sio.write('  Number of target algorithms that exceeded the time '
                  'limit: %d\n' % num_memout)
        return sio.getvalue()


    def show_models(self):
        if self.models_ is None or len(self.models_) == 0 or \
                self.ensemble_ is None:
            self._load_models()

        return self.ensemble_.pprint_ensemble_string(self.models_)

    def _save_ensemble_data(self, X, y):
        """Split dataset and store Data for the ensemble script.

        :param X:
        :param y:
        :return:

        """
        task_name = 'LoadData'
        self._start_task(self._stopwatch, task_name)
        _, _, _, y_ensemble = resampling.split_data(X, y)
        self._backend.save_targets_ensemble(y_ensemble)
        self._stop_task(self._stopwatch, task_name)

    def _create_search_space(self, tmp_dir, backend, datamanager,
                             include_estimators=None,
                             include_preprocessors=None):
        task_name = 'CreateConfigSpace'

        self._stopwatch.start_task(task_name)
        configspace_path = os.path.join(tmp_dir, 'space.pcs')
        configuration_space = pipeline.get_configuration_space(
            datamanager.info,
            include_estimators=include_estimators,
            include_preprocessors=include_preprocessors)
        configuration_space = self.configuration_space_created_hook(
            datamanager, configuration_space)
        sp_string = pcs.write(configuration_space)
        backend.write_txt_file(configspace_path, sp_string,
                               'Configuration space')
        self._stopwatch.stop_task(task_name)

        return configuration_space, configspace_path

    def configuration_space_created_hook(self, datamanager, configuration_space):
        return configuration_space<|MERGE_RESOLUTION|>--- conflicted
+++ resolved
@@ -400,13 +400,21 @@
                                     shared_mode=self._shared_mode)
             self.runhistory_ = _proc_smac.run_smbo()
 
-<<<<<<< HEAD
-        # proc_ensemble is a subclass of multiprocessing and must be set to None
-        # to allow pickling
-        # TODO: find a way to circumvent the EnsembleBuilder being a subclass
-        #  of multiprocessing.Process
-=======
->>>>>>> 4c797893
+        if self._queue is not None:
+            self._queue.put([time_for_load_data, data_manager_path, psutil_procs])
+        else:
+            for proc in procs:
+                try:
+                    proc.join()
+                # It can happen that we don't start the ensemble process due
+                # to the parameter ensemble_size < 0, then we also can't join.
+                except AssertionError as e:
+                    self._logger.debug(e)
+
+        if self._queue is None:
+            self._load_models()
+
+        self._proc_smac = None
         self._proc_ensemble = None
         self._load_models()
 
